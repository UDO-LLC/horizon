/*
 * ------------------------------------------------------------
 * IMPORTANT: The contents of this file are auto-generated.
 *
 * This file may be updated by the Shopify admin theme editor
 * or related systems. Please exercise caution as any changes
 * made to this file may be overwritten.
 * ------------------------------------------------------------
 */
{
  "sections": {
    "hero_jVaWmY": {
      "type": "hero",
      "blocks": {
        "text_YLPk4p": {
          "type": "text",
          "name": "t:names.heading",
          "settings": {
            "text": "<h2>New arrivals</h2>",
            "width": "fit-content",
            "max_width": "normal",
            "alignment": "left",
            "type_preset": "h1",
            "font": "var(--font-body--family)",
            "font_size": "1rem",
            "line_height": "normal",
            "letter_spacing": "normal",
            "case": "none",
            "wrap": "pretty",
            "color": "var(--color-foreground)",
            "background": false,
            "background_color": "#00000026",
            "corner_radius": 0,
            "padding-block-start": 0,
            "padding-block-end": 0,
            "padding-inline-start": 0,
            "padding-inline-end": 0
          },
          "blocks": {}
        },
        "button_H9gpTf": {
          "type": "button",
          "name": "t:names.button",
          "settings": {
            "label": "Shop now",
            "link": "shopify://collections/all",
            "open_in_new_tab": false,
            "style_class": "button-secondary",
            "width": "fit-content",
            "custom_width": 100,
            "width_mobile": "fit-content",
            "custom_width_mobile": 100
          },
          "blocks": {}
        }
      },
      "block_order": [
        "text_YLPk4p",
        "button_H9gpTf"
      ],
      "name": "t:names.hero",
      "settings": {
        "media_type_1": "image",
        "media_type_2": "image",
        "link": "",
        "open_in_new_tab": false,
        "content_direction": "column",
        "vertical_on_mobile": true,
        "horizontal_alignment": "space-between",
        "vertical_alignment": "flex-end",
        "align_baseline": true,
        "horizontal_alignment_flex_direction_column": "flex-start",
        "vertical_alignment_flex_direction_column": "center",
        "gap": 20,
        "section_width": "page-width",
        "section_height": "medium",
        "section_height_custom": 50,
        "color_scheme": "scheme-1",
        "toggle_overlay": true,
        "overlay_color": "#00000014",
        "overlay_style": "gradient",
        "gradient_direction": "to bottom",
        "blurred_reflection": false,
        "reflection_opacity": 75,
        "padding-block-start": 100,
        "padding-block-end": 48
      }
    },
    "product_list_fa6P9H": {
      "type": "product-list",
      "blocks": {
        "static-header": {
          "type": "_product-list-content",
          "name": "t:names.header",
          "static": true,
          "settings": {
            "content_direction": "row",
            "vertical_on_mobile": false,
            "horizontal_alignment": "space-between",
            "vertical_alignment": "center",
            "align_baseline": false,
            "horizontal_alignment_flex_direction_column": "center",
            "vertical_alignment_flex_direction_column": "center",
            "gap": 12,
            "width": "fill",
            "custom_width": 100,
            "width_mobile": "fill",
            "custom_width_mobile": 100,
            "height": "fit",
            "custom_height": 100,
            "inherit_color_scheme": true,
            "color_scheme": "",
            "background_media": "none",
            "video_position": "cover",
            "background_image_position": "cover",
            "border": "none",
            "border_width": 1,
            "border_opacity": 100,
            "border_radius": 0,
            "padding-block-start": 0,
            "padding-block-end": 0,
            "padding-inline-start": 0,
            "padding-inline-end": 0
          },
          "blocks": {
            "product_list_text_YFtzcL": {
              "type": "_product-list-text",
              "name": "t:names.collection_title",
              "settings": {
                "text": "<h2>{{ closest.collection.title }}</h2>",
                "width": "fit-content",
                "max_width": "normal",
                "alignment": "left",
                "type_preset": "h2",
                "font": "var(--font-body--family)",
                "font_size": "1rem",
                "line_height": "normal",
                "letter_spacing": "normal",
                "case": "none",
                "wrap": "pretty",
                "color": "var(--color-foreground-heading)",
                "background": false,
                "background_color": "#00000026",
                "corner_radius": 0,
                "padding-block-start": 0,
                "padding-block-end": 0,
                "padding-inline-start": 0,
                "padding-inline-end": 0
              },
              "blocks": {}
            },
            "product_list_button_MWeP9V": {
              "type": "_product-list-button",
              "name": "t:names.product_list_button",
              "settings": {
                "label": "View all",
                "open_in_new_tab": false,
                "style_class": "link",
                "width": "fit-content",
                "custom_width": 100,
                "width_mobile": "fit-content",
                "custom_width_mobile": 100
              },
              "blocks": {}
            }
          },
          "block_order": [
            "product_list_text_YFtzcL",
            "product_list_button_MWeP9V"
          ]
        },
        "static-product-card": {
          "type": "_product-card",
          "name": "t:names.product_card",
          "static": true,
          "settings": {
            "product_card_gap": 8,
            "inherit_color_scheme": true,
            "color_scheme": "",
            "border": "none",
            "border_width": 1,
            "border_opacity": 100,
            "border_radius": 0,
            "padding-block-start": 0,
            "padding-block-end": 0,
            "padding-inline-start": 0,
            "padding-inline-end": 0
          },
          "blocks": {
            "product_card_gallery_677WP3": {
              "type": "_product-card-gallery",
              "name": "t:names.product_card_media",
              "settings": {
                "image_ratio": "square",
                "border": "none",
                "border_width": 1,
                "border_opacity": 100,
                "border_radius": 5,
                "padding-block-start": 0,
                "padding-block-end": 0,
                "padding-inline-start": 0,
                "padding-inline-end": 0
              },
              "blocks": {}
            },
<<<<<<< HEAD
            "product_title_YXxMTj": {
              "type": "product-title",
              "name": "t:names.product_title",
              "settings": {
                "width": "100%",
                "max_width": "normal",
                "alignment": "center",
                "type_preset": "h4",
                "font": "var(--font-body--family)",
                "font_size": "1rem",
                "line_height": "normal",
                "letter_spacing": "normal",
                "case": "none",
                "wrap": "pretty",
                "color": "var(--color-foreground-heading)",
                "background": false,
                "background_color": "#00000026",
                "corner_radius": 0,
                "padding-block-start": 4,
                "padding-block-end": 0,
                "padding-inline-start": 0,
                "padding-inline-end": 0
=======
            "badge": {
              "type": "_featured-product-badge",
              "name": "t:names.product_badge",
              "settings": {
                "product_badge": "Personalized",
                "font_size": "1.5rem",
                "font_size_mobile": "1.125rem",
                "text_color": "#ffffff",
                "background_color": "#eb7a57",
                "border_radius": 5,
                "product_badge_on_tags": "custom-photo-kit,wonder-kit,custom-photo-kits,wonder-kits"
>>>>>>> 734ef063
              },
              "blocks": {}
            },
            "price_JQzVV4": {
              "type": "price",
              "name": "t:names.product_price",
              "settings": {
                "show_sale_price_first": true,
                "show_installments": false,
                "show_tax_info": false,
                "type_preset": "custom",
                "width": "100%",
<<<<<<< HEAD
                "alignment": "center",
                "font": "var(--font-heading--family)",
=======
                "max_width": "normal",
                "alignment": "center",
                "type_preset": "h4",
                "font": "var(--font-body--family)",
>>>>>>> 734ef063
                "font_size": "1rem",
                "line_height": "normal",
                "letter_spacing": "normal",
                "case": "none",
                "color": "var(--color-foreground-heading)",
                "padding-block-start": 0,
                "padding-block-end": 0,
                "padding-inline-start": 0,
                "padding-inline-end": 0
              },
              "blocks": {}
            },
            "price_FLekLJ": {
              "type": "price",
              "name": "t:names.product_price",
              "settings": {
                "show_sale_price_first": true,
                "show_installments": false,
                "show_tax_info": false,
                "type_preset": "h4",
                "width": "100%",
                "alignment": "center",
                "font": "var(--font-subheading--family)",
                "font_size": "1rem",
                "line_height": "normal",
                "letter_spacing": "normal",
                "case": "none",
                "color": "var(--color-foreground-heading)",
                "padding-block-start": 0,
                "padding-block-end": 0,
                "padding-inline-start": 0,
                "padding-inline-end": 0
              },
              "blocks": {}
            }
          },
          "block_order": [
            "product_card_gallery_677WP3",
<<<<<<< HEAD
            "product_title_YXxMTj",
            "price_JQzVV4"
=======
            "badge",
            "product_title_YXxMTj",
            "price_FLekLJ"
>>>>>>> 734ef063
          ]
        }
      },
      "name": "Featured collection",
      "settings": {
        "collection": "all",
        "layout_type": "carousel",
        "carousel_on_mobile": true,
        "max_products": 16,
        "columns": 4,
        "mobile_columns": "2",
        "mobile_card_size": "60cqw",
        "columns_gap": 8,
        "rows_gap": 24,
        "icons_style": "arrow",
        "icons_shape": "none",
        "section_width": "page-width",
        "horizontal_alignment": "flex-start",
        "gap": 28,
        "color_scheme": "scheme-1",
        "padding-block-start": 48,
        "padding-block-end": 48
      }
    },
    "review_marquee_rDhc3U": {
      "type": "review-marquee",
      "blocks": {
        "review_image_7LzpFF": {
          "type": "review_image",
          "settings": {}
        },
        "review_image_8gqAhW": {
          "type": "review_image",
          "settings": {}
        },
        "review_image_cLhm4y": {
          "type": "review_image",
          "settings": {}
        },
        "review_image_8iWW6m": {
          "type": "review_image",
          "settings": {}
        },
        "review_image_xtgffH": {
          "type": "review_image",
          "settings": {}
        },
        "review_image_VYNaer": {
          "type": "review_image",
          "settings": {}
        },
        "review_image_Texg4t": {
          "type": "review_image",
          "settings": {}
        },
        "review_image_kGeYjn": {
          "type": "review_image",
          "settings": {}
        },
        "review_image_Rhz68f": {
          "type": "review_image",
          "settings": {}
        },
        "review_image_JFYTe6": {
          "type": "review_image",
          "settings": {}
        },
        "review_image_xGKEhE": {
          "type": "review_image",
          "settings": {}
        },
        "review_image_kez84E": {
          "type": "review_image",
          "settings": {}
        },
        "review_image_3jFGL7": {
          "type": "review_image",
          "settings": {}
        },
        "review_image_PyDWcJ": {
          "type": "review_image",
          "settings": {}
        },
        "review_image_j4LJnk": {
          "type": "review_image",
          "settings": {}
        },
        "review_image_xQGVHV": {
          "type": "review_image",
          "settings": {}
        },
        "review_image_KNXPjP": {
          "type": "review_image",
          "settings": {}
        },
        "review_image_7bYfWV": {
          "type": "review_image",
          "settings": {}
        },
        "review_image_zn7Gem": {
          "type": "review_image",
          "settings": {}
        },
        "review_image_RhdTrB": {
          "type": "review_image",
          "settings": {}
        },
        "review_image_Ymh6y8": {
          "type": "review_image",
          "settings": {}
        },
        "review_image_RcVDpr": {
          "type": "review_image",
          "settings": {}
        },
        "review_image_WLUzF9": {
          "type": "review_image",
          "settings": {}
        },
        "review_image_DJdyDG": {
          "type": "review_image",
          "settings": {}
        },
        "review_image_RKjygV": {
          "type": "review_image",
          "settings": {}
        },
        "review_image_NajtXg": {
          "type": "review_image",
          "settings": {}
        },
        "review_image_KTGtUt": {
          "type": "review_image",
          "settings": {}
        },
        "review_image_ztzLJm": {
          "type": "review_image",
          "settings": {}
        }
      },
      "block_order": [
        "review_image_7LzpFF",
        "review_image_8gqAhW",
        "review_image_cLhm4y",
        "review_image_8iWW6m",
        "review_image_xtgffH",
        "review_image_VYNaer",
        "review_image_Texg4t",
        "review_image_kGeYjn",
        "review_image_Rhz68f",
        "review_image_JFYTe6",
        "review_image_xGKEhE",
        "review_image_kez84E",
        "review_image_3jFGL7",
        "review_image_PyDWcJ",
        "review_image_j4LJnk",
        "review_image_xQGVHV",
        "review_image_KNXPjP",
        "review_image_7bYfWV",
        "review_image_zn7Gem",
        "review_image_RhdTrB",
        "review_image_Ymh6y8",
        "review_image_RcVDpr",
        "review_image_WLUzF9",
        "review_image_DJdyDG",
        "review_image_RKjygV",
        "review_image_NajtXg",
        "review_image_KTGtUt",
        "review_image_ztzLJm"
      ],
      "name": "t:names.review_marquee",
      "settings": {
        "header_content": "<p>Discover What Makes Us Special</p>",
        "header_font_size": 20,
        "header_color": "#222222",
        "description_content": "<p>Every review tells a story of success. Discover why our customers choose us and how our products have made a meaningful difference in their lives. From improved skills to completed masterpieces, these authentic testimonials show the real impact of choosing quality and craftsmanship.</p>",
        "description_font_size": 16,
        "description_color": "#555555",
        "text_align": "center",
        "image_height": 270,
        "image_height_mobile": 140,
        "image_rows": 2,
        "scroll_speed": 55,
        "pause_on_hover": false,
        "enable_hover_effects": false,
        "padding-block-start": 5,
        "padding-block-end": 5
      }
    }
  },
  "order": [
    "hero_jVaWmY",
    "product_list_fa6P9H",
    "review_marquee_rDhc3U"
  ]
}<|MERGE_RESOLUTION|>--- conflicted
+++ resolved
@@ -203,7 +203,20 @@
               },
               "blocks": {}
             },
-<<<<<<< HEAD
+            "badge": {
+              "type": "_featured-product-badge",
+              "name": "t:names.product_badge",
+              "settings": {
+                "product_badge": "Personalized",
+                "font_size": "1.5rem",
+                "font_size_mobile": "1.125rem",
+                "text_color": "#ffffff",
+                "background_color": "#eb7a57",
+                "border_radius": 5,
+                "product_badge_on_tags": "custom-photo-kit,wonder-kit,custom-photo-kits,wonder-kits"
+              },
+              "blocks": {}
+            },
             "product_title_YXxMTj": {
               "type": "product-title",
               "name": "t:names.product_title",
@@ -226,19 +239,6 @@
                 "padding-block-end": 0,
                 "padding-inline-start": 0,
                 "padding-inline-end": 0
-=======
-            "badge": {
-              "type": "_featured-product-badge",
-              "name": "t:names.product_badge",
-              "settings": {
-                "product_badge": "Personalized",
-                "font_size": "1.5rem",
-                "font_size_mobile": "1.125rem",
-                "text_color": "#ffffff",
-                "background_color": "#eb7a57",
-                "border_radius": 5,
-                "product_badge_on_tags": "custom-photo-kit,wonder-kit,custom-photo-kits,wonder-kits"
->>>>>>> 734ef063
               },
               "blocks": {}
             },
@@ -251,15 +251,8 @@
                 "show_tax_info": false,
                 "type_preset": "custom",
                 "width": "100%",
-<<<<<<< HEAD
                 "alignment": "center",
                 "font": "var(--font-heading--family)",
-=======
-                "max_width": "normal",
-                "alignment": "center",
-                "type_preset": "h4",
-                "font": "var(--font-body--family)",
->>>>>>> 734ef063
                 "font_size": "1rem",
                 "line_height": "normal",
                 "letter_spacing": "normal",
@@ -271,41 +264,13 @@
                 "padding-inline-end": 0
               },
               "blocks": {}
-            },
-            "price_FLekLJ": {
-              "type": "price",
-              "name": "t:names.product_price",
-              "settings": {
-                "show_sale_price_first": true,
-                "show_installments": false,
-                "show_tax_info": false,
-                "type_preset": "h4",
-                "width": "100%",
-                "alignment": "center",
-                "font": "var(--font-subheading--family)",
-                "font_size": "1rem",
-                "line_height": "normal",
-                "letter_spacing": "normal",
-                "case": "none",
-                "color": "var(--color-foreground-heading)",
-                "padding-block-start": 0,
-                "padding-block-end": 0,
-                "padding-inline-start": 0,
-                "padding-inline-end": 0
-              },
-              "blocks": {}
             }
           },
           "block_order": [
             "product_card_gallery_677WP3",
-<<<<<<< HEAD
+            "badge",
             "product_title_YXxMTj",
             "price_JQzVV4"
-=======
-            "badge",
-            "product_title_YXxMTj",
-            "price_FLekLJ"
->>>>>>> 734ef063
           ]
         }
       },
