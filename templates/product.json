--- conflicted
+++ resolved
@@ -24,12 +24,8 @@
             "slideshow_controls_style": "thumbnails",
             "slideshow_mobile_controls_style": "thumbnails",
             "thumbnail_position": "left",
-<<<<<<< HEAD
+            "mobile_thumbnail_position": "bottom",
             "thumbnail_width": 70,
-=======
-            "mobile_thumbnail_position": "bottom",
-            "thumbnail_width": 60,
->>>>>>> f69e69e4
             "thumbnail_selected_border_color": "#eb7a57",
             "thumbnail_selected_border_thinkness": 3,
             "aspect_ratio": "1",
