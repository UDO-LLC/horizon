--- conflicted
+++ resolved
@@ -7,7 +7,7 @@
  * made to this file may be overwritten.
  * ------------------------------------------------------------
  */
- {
+{
   "sections": {
     "collection_list_Wfgh3m": {
       "type": "main-collection-list",
@@ -151,11 +151,7 @@
       "block_order": [
         "group_4FtiAg"
       ],
-<<<<<<< HEAD
-      "name": "Collection list",
-=======
       "name": "t:names.collection_list",
->>>>>>> 9017fcbd
       "settings": {
         "layout_type": "grid",
         "carousel_on_mobile": false,
