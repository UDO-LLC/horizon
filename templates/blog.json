--- conflicted
+++ resolved
@@ -6,12 +6,8 @@
  * or related systems. Please exercise caution as any changes
  * made to this file may be overwritten.
  * ------------------------------------------------------------
-<<<<<<< HEAD
- */{
-=======
  */
- {
->>>>>>> 9017fcbd
+{
   "sections": {
     "main": {
       "type": "main-blog",
