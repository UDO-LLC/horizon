--- conflicted
+++ resolved
@@ -20,11 +20,8 @@
       "@theme/media-gallery": "{{ 'media-gallery.js' | asset_url }}",
       "@theme/quick-add": "{{ 'quick-add.js' | asset_url }}",
       "@theme/paginated-list-aspect-ratio": "{{ 'paginated-list-aspect-ratio.js' | asset_url }}",
-<<<<<<< HEAD
-      "@theme/udopaints-editor": "{{ 'udopaints-editor.js' | asset_url }}"
-=======
+      "@theme/udopaints-editor": "{{ 'udopaints-editor.js' | asset_url }}",
       "@theme/popover-polyfill": "{{ 'popover-polyfill.js' | asset_url }}"
->>>>>>> cd841384
     }
   }
 </script>
