{% liquid
  assign block_settings = block.settings
  assign product = closest.product
  if request.visual_preview_mode and product == blank
    assign product = collections.all.products.first
  endif

  assign variant = closest.product.selected_or_first_available_variant
  assign inventory_quantity = variant.inventory_quantity
  assign inventory_policy = variant.inventory_policy

  if variant.inventory_management == 'shopify'
    assign inventory_managed = true
  endif

  if variant.quantity_rule.min > variant.inventory_quantity and inventory_managed and inventory_policy == 'deny'
    assign quantity_rule_soldout = true
  endif

  if inventory_managed
    if inventory_quantity <= 0 and inventory_policy == 'deny' or quantity_rule_soldout
      assign can_add_to_cart = false
      assign add_to_cart_text = 'products.product.sold_out' | t
    else
      assign can_add_to_cart = true
      assign add_to_cart_text = 'products.product.add_to_cart' | t
    endif
  else
    if closest.product.selected_or_first_available_variant != null
      assign can_add_to_cart = true
      assign add_to_cart_text = 'products.product.add_to_cart' | t
    else
      assign can_add_to_cart = false
      assign add_to_cart_text = 'products.product.unavailable' | t
    endif
  endif
%}

<span
  class="buy-buttons-block buy-buttons-block--{{ block.id }}"
  {{ block.shopify_attributes }}
>
  {%- if product != blank -%}
    {%- assign product_form_id = 'BuyButtons-ProductForm-' | append: block.id -%}
    <product-form-component
      data-section-id="{{ section.id }}"
      data-product-id="{{ product.id }}"
      data-product-url="{{ product.url }}"
      on:submit="/handleSubmit"
      data-quantity-default="{% if product.selected_or_first_available_variant.quantity_rule.min %}{{ product.selected_or_first_available_variant.quantity_rule.min }}{% else %}1{% endif %}"
    >
      <div
        class="visually-hidden"
        aria-live="assertive"
        role="status"
        aria-atomic="true"
        ref="liveRegion"
      ></div>
      {%- form 'product', product, id: product_form_id, novalidate: 'novalidate', data-type: 'add-to-cart-form' -%}
        <input
          type="hidden"
          name="id"
          ref="variantId"
          value="{{ product.selected_or_first_available_variant.id }}"
        >
<<<<<<< HEAD
        <input
          type="hidden"
          name="product-title"
          value="{{ product.title }}"
        >
=======
        {%- if block_settings.gift_card_form and product.gift_card? -%}
          {%- render 'gift-card-recipient-form', product: product, form: form, section: section, block: block -%}
        {%- endif -%}
>>>>>>> 5206bda8
        <div
          class="product-form-buttons spacing-style{% if block_settings.stacking %} product-form-buttons--stacked{% endif %}"
          style="{% render 'spacing-style', settings: block_settings %}"
        >
          {% content_for 'block', type: 'quantity', id: 'quantity' %}

          {% content_for 'block',
            type: 'add-to-cart',
            id: 'add-to-cart',
            can_add_to_cart: can_add_to_cart,
            add_to_cart_text: add_to_cart_text
          %}
          {%- unless block_settings.gift_card_form and product.gift_card? -%}
            <span
              class="product-form-text__error hidden"
              ref="addToCartTextError"
            >
              <span class="svg-wrapper product-form-icon--error">
                {{- 'icon-error.svg' | inline_asset_content -}}
              </span>
            </span>
          {%- endunless -%}
          {% content_for 'block',
            type: 'accelerated-checkout',
            id: 'accelerated-checkout',
            can_add_to_cart: can_add_to_cart,
            form_obj: form
          %}
        </div>
      {%- endform -%}
    </product-form-component>
  {%- else -%}
    <div class="product-form-buttons">
      <button
        type="submit"
        name="add"
        class="button"
        disabled
      >
        {{ 'blocks.sold_out' | t }}
      </button>
    </div>
  {%- endif -%}
</span>

{% if block_settings.show_pickup_availability %}
  <script
    src="{{ 'local-pickup.js' | asset_url }}"
    type="module"
  ></script>

  {%- assign pick_up_availabilities = closest.product.selected_or_first_available_variant.store_availabilities
    | where: 'pick_up_enabled', true
  -%}

  <local-pickup
    class="spacing-style product__pickup-availabilities"
    {% if pick_up_availabilities.size == 0 %}
      hidden
    {% endif %}
    data-section-id="{{ section.id }}"
    data-product-url="{{ closest.product.url }}"
    data-variant-id="{{ closest.product.selected_or_first_available_variant.id }}"
    style="{% render 'spacing-style', settings: block_settings %}"
    ref="localPickupButton"
  >
    {% if can_add_to_cart %}
      <dialog-component>
        <div class="pickup-availability__row">
          <div class="pickup-availability__column">
            <span class="svg-wrapper">
              {% if pick_up_availabilities.first.available %}
                {{- 'icon-available.svg' | inline_asset_content -}}
              {% else %}
                {{- 'icon-unavailable.svg' | inline_asset_content -}}
              {% endif %}
            </span>
          </div>
          <div class="pickup-availability__column">
            {% if pick_up_availabilities.first.available %}
              <p class="pickup-location__text-sm">
                {{ 'content.pickup_available_at_html' | t: location: pick_up_availabilities.first.location.name }}
              </p>
              <p class="pickup-location__text-xs">
                {{ 'content.pickup_ready_in' | t: pickup_time: pick_up_availabilities.first.pick_up_time }}
              </p>
            {% else %}
              <p class="pickup-location__text-sm">
                {{ 'content.pickup_not_available' | t }}
              </p>
            {% endif %}
            <button
              on:click="/showDialog"
              class="button-unstyled pickup-location__button"
            >
              {{ 'actions.view_store_information' | t }}
            </button>
          </div>
        </div>
        <dialog
          ref="dialog"
          class="dialog-modal dialog-drawer pickup-location__dialog color-{{ settings.drawer_color_scheme }}"
          scroll-lock
        >
          <div class="pickup-availability__dialog-row pickup-availability__header-container">
            <div class="pickup-availability__column">
              <h4 class="pickup-location__h4">{{ closest.product.title }}</h4>
              <p class="pickup-location__text-sm">
                {{ closest.product.selected_or_first_available_variant.title }}
              </p>
            </div>
            <button
              ref="closeButton"
              on:click="/closeDialog"
              class="button button-unstyled close-button pickup-location__close-button"
              aria-label="{{ 'actions.close_dialog' | t }}"
            >
              <span class="svg-wrapper">
                {{- 'icon-close.svg' | inline_asset_content -}}
              </span>
            </button>
          </div>
          {% for pick_up_availability in pick_up_availabilities %}
            <div class="pickup-location__wrapper">
              <p class="pickup-location__text-bold">{{ pick_up_availability.location.name }}</p>
              <div class="pickup-location__address-wrapper">
                <span class="pickup-location__availability-wrapper">
                  {% if pick_up_availability.available %}
                    {{- 'icon-available.svg' | inline_asset_content -}}
                    {% assign pickup_time = pick_up_availability.pick_up_time | downcase %}
                    {{ 'content.pickup_available_in' | t: pickup_time: pickup_time }}
                  {% else %}
                    {{- 'icon-unavailable.svg' | inline_asset_content -}}
                    {{ 'content.pickup_not_available' | t }}
                  {% endif %}
                </span>
                <address class="pickup-location__address">
                  {{ pick_up_availability.location.address | format_address }}
                  {{ pick_up_availability.location.address.phone }}
                </address>
              </div>
            </div>
          {% endfor %}
        </dialog>
      </dialog-component>
    {% endif %}
  </local-pickup>
{% endif %}

{% stylesheet %}
  .buy-buttons-block {
    width: 100%;
  }

  .product-form-buttons {
    display: flex;
    flex-wrap: wrap;
    gap: calc(var(--gap-sm) / 2);

    @media screen and (min-width: 750px) {
      gap: var(--gap-sm);
    }
  }

  .product-form-buttons > *:not(.quantity-selector) {
    flex: 1 1 185px;
    min-width: fit-content;
  }

  .product-form-buttons--stacked > *:not(.quantity-selector) {
    flex-basis: 51%; /* Force the buttons to be on separate rows */
  }

  .quantity-selector {
    flex-grow: 0;
  }

  .product-form-buttons button {
    width: 100%;
    padding-inline: var(--padding-4xl);
    padding-block: var(--padding-lg);
  }

  .add-to-cart-button {
    text-transform: var(--button-text-case-primary);
  }

  .add-to-cart-button.button-secondary {
    text-transform: var(--button-text-case-secondary);
  }

  .product-form-buttons .shopify-payment-button__button {
    width: 100%;
    min-height: var(--minimum-touch-target);
  }

  .quantity-selector,
  .add-to-cart-button {
    height: var(--height-buy-buttons);
  }

  .product__pickup-availabilities {
    width: 100%;
  }

  .pickup-availability__column {
    display: flex;
    flex-direction: column;
    justify-content: flex-start;
  }

  .pickup-availability__row {
    display: flex;
    gap: var(--padding-xs);
  }

  .pickup-availability__dialog-row {
    display: flex;
    justify-content: space-between;
    align-items: flex-start;
  }

  .pickup-availability__header-container {
    padding-block-end: var(--padding-2xl);
  }

  .pickup-location__wrapper {
    display: flex;
    flex-direction: column;
    padding-block: var(--padding-2xl);
    border-top: 1px solid var(--color-border);
    gap: var(--padding-xs);
  }

  .pickup-location__address-wrapper {
    display: flex;
    flex-direction: column;
    gap: var(--padding-md);
  }

  .pickup-location__dialog {
    padding: var(--padding-2xl);
    position: fixed;
    border-radius: 0;
    width: var(--sidebar-width);
    max-width: 95vw;
    height: 100%;
    margin: 0 0 0 auto;
    border: var(--style-border-drawer);
    box-shadow: var(--shadow-drawer);
    background-color: var(--color-background);
  }

  .pickup-location__dialog:modal {
    max-height: 100dvh;
  }

  .pickup-location__text-sm {
    font-size: var(--font-size--sm);
    margin: 0;
  }

  .pickup-location__text-xs {
    font-size: var(--font-size--xs);
    margin: 0;
  }

  .product-form-text__error {
    display: flex;
    align-items: flex-start;
    gap: var(--gap-xs);
  }

  .pickup-location__button {
    width: fit-content;
    color: var(--color-primary);
    font-size: var(--font-size--xs);
    font-family: var(--font-body--family);
    padding: 0;
    cursor: pointer;
    margin-block: var(--margin-xs);
  }

  .pickup-location__button:hover {
    color: var(--color-primary-hover);
  }

  .pickup-location__h4 {
    margin: 0;
  }

  .pickup-location__text-bold {
    font-size: var(--font-size--md);
    font-weight: 600;
    margin: 0;
  }

  .pickup-location__availability-wrapper {
    display: flex;
    align-items: center;
    gap: var(--gap-xs);
    font-family: var(--font-paragraph--family);
  }

  .pickup-location__address {
    font-style: normal;
  }

  .pickup-location__close-button {
    top: calc(var(--padding-2xl) - (var(--icon-size-xs) / 2));
    right: calc(var(--padding-2xl) - var(--icon-size-xs));
  }
{% endstylesheet %}

{% schema %}
{
  "name": "t:names.product_buy_buttons",
  "tag": null,
  "settings": [
    {
      "type": "paragraph",
      "content": "t:content.resource_reference_product"
    },
    {
      "type": "checkbox",
      "id": "stacking",
      "label": "t:settings.always_stack_buttons",
      "default": false
    },
    {
      "type": "checkbox",
      "id": "show_pickup_availability",
      "label": "t:settings.show_pickup_availability",
      "default": true
    },
    {
      "type": "checkbox",
      "id": "gift_card_form",
      "label": "t:settings.gift_card_form",
      "default": true
    },
    {
      "type": "paragraph",
      "content": "t:content.gift_card_form_description"
    },
    {
      "type": "header",
      "content": "t:content.padding"
    },
    {
      "type": "range",
      "id": "padding-block-start",
      "label": "t:settings.top",
      "min": 0,
      "max": 100,
      "step": 1,
      "unit": "px",
      "default": 0
    },
    {
      "type": "range",
      "id": "padding-block-end",
      "label": "t:settings.bottom",
      "min": 0,
      "max": 100,
      "step": 1,
      "unit": "px",
      "default": 0
    },
    {
      "type": "range",
      "id": "padding-inline-start",
      "label": "t:settings.left",
      "min": 0,
      "max": 100,
      "step": 1,
      "unit": "px",
      "default": 0
    },
    {
      "type": "range",
      "id": "padding-inline-end",
      "label": "t:settings.right",
      "min": 0,
      "max": 100,
      "step": 1,
      "unit": "px",
      "default": 0
    }
  ],
  "presets": [
    {
      "name": "t:names.product_buy_buttons",
      "category": "t:categories.product",
      "blocks": {
        "quantity": {
          "type": "quantity",
          "static": true
        },
        "add-to-cart": {
          "type": "add-to-cart",
          "static": true,
          "settings": {
            "style_class": "button-secondary"
          }
        },
        "accelerated-checkout": {
          "type": "accelerated-checkout",
          "static": true
        }
      }
    }
  ]
}
{% endschema %}<|MERGE_RESOLUTION|>--- conflicted
+++ resolved
@@ -63,17 +63,14 @@
           ref="variantId"
           value="{{ product.selected_or_first_available_variant.id }}"
         >
-<<<<<<< HEAD
         <input
           type="hidden"
           name="product-title"
           value="{{ product.title }}"
         >
-=======
         {%- if block_settings.gift_card_form and product.gift_card? -%}
           {%- render 'gift-card-recipient-form', product: product, form: form, section: section, block: block -%}
         {%- endif -%}
->>>>>>> 5206bda8
         <div
           class="product-form-buttons spacing-style{% if block_settings.stacking %} product-form-buttons--stacked{% endif %}"
           style="{% render 'spacing-style', settings: block_settings %}"
