--- conflicted
+++ resolved
@@ -9,7 +9,7 @@
  */
 {
   "type": "header",
-  "name": "Header",
+  "name": "t:names.header",
   "sections": {
     "header_announcements_9jGBFp": {
       "type": "header-announcements",
@@ -17,21 +17,12 @@
         "announcement_BxgCk9": {
           "type": "_announcement",
           "settings": {
-<<<<<<< HEAD
             "text": "FREE shipping on order over $100",
             "link": "",
             "font": "var(--font-heading--family)",
             "font_size": "0.875rem",
             "weight": "",
             "letter_spacing": "tight",
-=======
-            "text": "Welcome to our store",
-            "link": "",
-            "font": "var(--font-subheading--family)",
-            "font_size": "0.75rem",
-            "weight": "",
-            "letter_spacing": "normal",
->>>>>>> 9017fcbd
             "case": "none"
           },
           "blocks": {}
@@ -58,11 +49,8 @@
           "static": true,
           "settings": {
             "hide_logo_on_home_page": false,
-<<<<<<< HEAD
             "custom_height": 36,
             "custom_height_mobile": 28,
-=======
->>>>>>> 9017fcbd
             "padding-block-start": 0,
             "padding-block-end": 0,
             "padding-inline-start": 0,
@@ -75,7 +63,6 @@
           "static": true,
           "settings": {
             "menu": "main-menu",
-<<<<<<< HEAD
             "menu_style": "featured_collections",
             "featured_products_aspect_ratio": "1 / 1",
             "featured_collections_aspect_ratio": "1 / 1",
@@ -91,17 +78,6 @@
             "type_case_secondary_link": "none",
             "type_font_tertiary_link": "body",
             "type_case_tertiary_link": "none",
-=======
-            "color_scheme": "",
-            "type_font_primary_size": "0.875rem",
-            "menu_font_style": "inverse",
-            "type_font_primary_link": "body",
-            "type_case_primary_link": "none",
-            "menu_style": "featured_products",
-            "featured_products_aspect_ratio": "4 / 5",
-            "featured_collections_aspect_ratio": "16 / 9",
-            "image_border_radius": 0,
->>>>>>> 9017fcbd
             "navigation_bar": false,
             "color_scheme_navigation_bar": "",
             "drawer_accordion": false,
