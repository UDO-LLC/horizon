--- conflicted
+++ resolved
@@ -68,7 +68,7 @@
    * @param {MouseEvent & {target: HTMLElement}} event - The click event.
    */
   handleClick(event) {
-<<<<<<< HEAD
+    if (!this.#checkFormValidity()) return;
     this.listenToAppBlockState();
   }
 
@@ -81,11 +81,6 @@
       }
     });
   }
-=======
-    if (!this.#checkFormValidity()) return;
-
-    this.animateAddToCart();
->>>>>>> 5206bda8
 
   /**
    * Handles the started adding to cart event.
@@ -273,38 +268,8 @@
     });
     formData.append('sections', cartItemComponentsSectionIds.join(','));
 
-<<<<<<< HEAD
     /* Convert FormData to JSON for the cart API */
     const formDataAsJson = Object.fromEntries(formData.entries());
-=======
-    const fetchCfg = fetchConfig('javascript', { body: formData });
-
-    fetch(Theme.routes.cart_add_url, {
-      ...fetchCfg,
-      headers: {
-        ...fetchCfg.headers,
-        Accept: 'text/html',
-      },
-    })
-      .then((response) => response.json())
-      .then((response) => {
-        if (response.status) {
-          this.dispatchEvent(
-            new CartErrorEvent(form.getAttribute('id') || '', response.message, response.description, response.errors)
-          );
-
-          if (!addToCartTextError) return;
-          addToCartTextError.classList.remove('hidden');
-
-          // Reuse the text node if the user is spam-clicking
-          const textNode = addToCartTextError.childNodes[2];
-          if (textNode) {
-            textNode.textContent = response.message;
-          } else {
-            const newTextNode = document.createTextNode(response.message);
-            addToCartTextError.appendChild(newTextNode);
-          }
->>>>>>> 5206bda8
 
     const productId = formDataAsJson['product-id'];
     const variantId = formDataAsJson['id'];
