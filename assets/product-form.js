--- conflicted
+++ resolved
@@ -68,14 +68,10 @@
    * @param {MouseEvent & {target: HTMLElement}} event - The click event.
    */
   handleClick(event) {
-<<<<<<< HEAD
-    if (!this.#checkFormValidity()) return;
-    this.listenToAppBlockState();
-  }
-=======
     const form = this.closest('form');
     if (!form?.checkValidity()) return;
->>>>>>> a66f476f
+    this.listenToAppBlockState();
+  }
 
   listenToAppBlockState() {
     window.UdoPaintsEditorManager.onStateChange((params) => {
@@ -87,7 +83,6 @@
     });
   }
 
-<<<<<<< HEAD
   /**
    * Handles the started adding to cart event.
    */
@@ -101,16 +96,10 @@
    */
   handleSuccessfulAddToCart() {
     this.animateAddToCart();
-    if (!this.closest('.quick-add-modal')) this.#animateFlyToCart();
+    const animationEnabled = this.dataset.addToCartAnimation === 'true';
+    if (animationEnabled && !this.closest('.quick-add-modal')) this.#animateFlyToCart();
     this.enable();
     this.hideSpinner();
-=======
-    const animationEnabled = this.dataset.addToCartAnimation === 'true';
-
-    if (animationEnabled && !event.target.closest('.quick-add-modal')) {
-      this.#animateFlyToCart();
-    }
->>>>>>> a66f476f
   }
 
   #preloadImage = () => {
@@ -480,8 +469,7 @@
   async #getCartData() {
     try {
       const response = await fetch(`${Theme.routes.cart_url}.json`);
-      const responseData = await response.json();
-      return responseData;
+      return await response.json();
     } catch (error) {
       console.error('Error getting cart data:', error);
       return null;
