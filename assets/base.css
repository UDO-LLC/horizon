--- conflicted
+++ resolved
@@ -19,12 +19,9 @@
   --hover-shadow-color: var(--color-shadow);
   --hover-transition-duration: 0.25s;
   --hover-transition-timing: ease-out;
-<<<<<<< HEAD
   --cart-item-control-button-size: calc(var(--minimum-touch-target) / 1.5);
-=======
   --surface-transition-duration: 0.3s;
   --surface-transition-timing: var(--ease-out-quad);
->>>>>>> f19d449f
 }
 
 html {
